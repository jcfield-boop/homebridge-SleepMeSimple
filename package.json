{
  "name": "homebridge-sleepme-simple",
  "displayName": "SleepMe Simple",
<<<<<<< HEAD
  "version": "1.0.1-dev.1",
=======
  "version": "1.0.2",
>>>>>>> 650013f5
  "type": "module",
  "description": "Simplified HomeKit control for SleepMe devices (ChiliPad, OOLER, Dock Pro)",
  "license": "MIT",
  "files": [
    "dist",
    "config.schema.json",
    "customui"
  ],
  "keywords": [
    "homebridge-plugin",
    "sleepme",
    "dockpro",
    "chilipad",
    "ooler"
  ],
  "main": "dist/index.js",
  "engines": {
    "node": "^18.14.0 || ^20.18.0 || ^22.10.0",
    "homebridge": "^1.6.0 || ^2.0.0-beta.0"
  },
  "scripts": {
    "build": "tsc",
    "watch": "tsc -w",
    "lint": "eslint ./src --ext .ts",
    "clean": "rimraf ./dist/",
    "prepublishOnly": "npm run clean && npm run build",
    "check-publish": "node scripts/pre-publish-check.js"
  },
  "dependencies": {
    "axios": "^1.8.3"
  },
  "devDependencies": {
    "@types/node": "^18.14.0",
    "@typescript-eslint/eslint-plugin": "^5.62.0",
    "@typescript-eslint/parser": "^5.62.0",
    "eslint": "^8.57.0",
    "homebridge": "^2.0.0-beta.0",
    "rimraf": "^5.0.5",
    "typescript": "^4.9.5"
  },
  "homepage": "https://github.com/jcfield-boop/homebridge-sleepme-simple#readme",
  "repository": {
    "type": "git",
    "url": "git+https://github.com/jcfield-boop/homebridge-sleepme-simple.git"
  },
  "bugs": {
    "url": "https://github.com/jcfield-boop/homebridge-sleepme-simple/issues"
  },
  "homebridge": {
    "pluginAlias": "SleepMeSimple",
    "pluginType": "platform",
    "schema": "config.schema.json"
  }
}<|MERGE_RESOLUTION|>--- conflicted
+++ resolved
@@ -1,11 +1,7 @@
 {
   "name": "homebridge-sleepme-simple",
   "displayName": "SleepMe Simple",
-<<<<<<< HEAD
-  "version": "1.0.1-dev.1",
-=======
   "version": "1.0.2",
->>>>>>> 650013f5
   "type": "module",
   "description": "Simplified HomeKit control for SleepMe devices (ChiliPad, OOLER, Dock Pro)",
   "license": "MIT",
